--- conflicted
+++ resolved
@@ -80,17 +80,11 @@
 ] }
 oorandom = "11"
 approx = "0.5.1"
-<<<<<<< HEAD
-glam = { version = "0.27", features = ["approx"] }
-bevy-inspector-egui = "0.25.1"
-bevy_egui = "0.28.0"
-serde_json = "1.0"
-=======
 glam = { version = "0.29", features = ["approx"] }
 bevy-inspector-egui = "0.28.0"
 bevy_egui = "0.31"
 bevy_mod_debugdump = "0.12"
->>>>>>> 8c1d1a16
+serde_json = "1.0"
 
 [package.metadata.docs.rs]
 # Enable all the features when building the docs on docs.rs
