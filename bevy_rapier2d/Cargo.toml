--- conflicted
+++ resolved
@@ -49,25 +49,17 @@
 serde-serialize = ["rapier2d/serde-serialize", "bevy/serialize", "serde"]
 enhanced-determinism = ["rapier2d/enhanced-determinism"]
 headless = []
-<<<<<<< HEAD
 async-collider = ["bevy/bevy_asset", "bevy/bevy_scene"]
 background_simulation = []
 profiling = ["rapier2d/profiler"]
 
 [dependencies]
-bevy = { version = "0.15.0-rc.2", default-features = false }
+bevy = { version = "0.15", default-features = false }
 nalgebra = { version = "0.33", features = ["convert-glam029"] }
 #rapier2d = { git = "http://github.com/dimforge/rapier", branch = "master" }
-rapier2d = "*"
-profiling = "*"
-=======
-async-collider = ["bevy/bevy_asset", "bevy/bevy_scene", "bevy/bevy_render"]
+rapier2d = "0.22"
+profiling = "1.0"
 
-[dependencies]
-bevy = { version = "0.15", default-features = false }
-nalgebra = { version = "0.33", features = ["convert-glam029"] }
-rapier2d = "0.22"
->>>>>>> ac4fb035
 bitflags = "2.4"
 log = "0.4"
 serde = { version = "1", features = ["derive"], optional = true }
@@ -75,11 +67,7 @@
 async-std = "*"
 
 [dev-dependencies]
-<<<<<<< HEAD
-bevy = { version = "0.15.0-rc.2", default-features = false, features = [
-=======
 bevy = { version = "0.15", default-features = false, features = [
->>>>>>> ac4fb035
     "x11",
     "bevy_state",
     "bevy_window",
@@ -89,15 +77,9 @@
 approx = "0.5.1"
 glam = { version = "0.29", features = ["approx"] }
 bevy-inspector-egui = "0.28.0"
-<<<<<<< HEAD
-bevy_egui = "0.30.0"
-# bevy_mod_debugdump = "0.11"
-bevy_mod_debugdump = { git = "https://github.com/andriyDev/bevy_mod_debugdump.git", branch = "bevy-0.15" }
-bevy_transform_interpolation = { git = "https://github.com/Jondolf/bevy_transform_interpolation.git" }
-=======
 bevy_egui = "0.31"
 bevy_mod_debugdump = "0.12"
->>>>>>> ac4fb035
+bevy_transform_interpolation = { git = "https://github.com/Jondolf/bevy_transform_interpolation.git" }
 
 [package.metadata.docs.rs]
 # Enable all the features when building the docs on docs.rs
