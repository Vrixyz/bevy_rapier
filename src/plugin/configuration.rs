//! Components used to configure a simulation run by rapier, these are not modified by bevy_rapier.

use bevy::{
    prelude::{Component, Resource},
    reflect::Reflect,
};

use crate::math::{Real, Vect};

#[cfg(doc)]
use {crate::prelude::TransformInterpolation, rapier::dynamics::IntegrationParameters};

<<<<<<< HEAD
/// Difference between simulation and rendering time
#[derive(Component, Clone, Default, Reflect)]
pub struct SimulationToRenderTime {
    /// Difference between simulation and rendering time
    pub diff: f32,
}

=======
>>>>>>> ac4fb035
/// The different ways of adjusting the timestep length each frame.
#[derive(Copy, Clone, Debug, PartialEq, Resource)]
pub enum TimestepMode {
    /// Use a fixed timestep: the physics simulation will be advanced by the fixed value
    /// `dt` seconds at each Bevy tick by performing `substeps` of length `dt / substeps`.
    Fixed {
        /// The physics simulation will be advanced by this total amount at each Bevy tick.
        dt: f32,
        /// This number of substeps of length `dt / substeps` will be performed at each Bevy tick.
        substeps: usize,
    },
    /// Use a variable timestep: the physics simulation will be advanced by the variable value
    /// `min(max_dt, Time::delta_seconds() * time_scale)` seconds at each Bevy tick. If
    /// `time_scale > 1.0` then the simulation will appear to run faster than real-time whereas
    /// `time_scale < 1.0` makes the simulation run in slow-motion.
    Variable {
        /// Maximum amount of time the physics simulation may be advanced at each Bevy tick.
        max_dt: f32,
        /// Multiplier controlling if the physics simulation should advance faster (> 1.0),
        /// at the same speed (= 1.0) or slower (< 1.0) than the real time.
        time_scale: f32,
        /// The number of substeps that will be performed at each tick.
        substeps: usize,
    },
    /// Use a fixed timestep equal to `IntegrationParameters::dt`, but don't step if the
    /// physics simulation advanced by a time greater than the real-world elapsed time multiplied by `time_scale`.
    /// Rigid-bodies with a component [`TransformInterpolation`] attached will use interpolation to
    /// estimate the rigid-bodies position in-between steps.
    Interpolated {
        /// The physics simulation will be advanced by this total amount at each Bevy tick, unless
        /// the physics simulation time is ahead of a the real time.
        dt: f32,
        /// Multiplier controlling if the physics simulation should advance faster (> 1.0),
        /// at the same speed (= 1.0) or slower (< 1.0) than the real time.
        time_scale: f32,
        /// The number of substeps that will be performed whenever the physics simulation is advanced.
        substeps: usize,
    },
}

impl Default for TimestepMode {
    fn default() -> Self {
        TimestepMode::Variable {
            max_dt: 1.0 / 60.0,
            time_scale: 1.0,
            substeps: 1,
        }
    }
}

#[derive(Component, Copy, Clone, Debug, Reflect)]
/// A component for specifying configuration information for the physics simulation
pub struct RapierConfiguration {
    /// Specifying the gravity of the physics simulation.
    pub gravity: Vect,
    /// Specifies if the physics simulation is active and update the physics world.
    pub physics_pipeline_active: bool,
    /// Specifies if the query pipeline is active and update the query pipeline.
    pub query_pipeline_active: bool,
    /// Specifies the number of subdivisions along each axes a shape should be subdivided
    /// if its scaled representation cannot be represented with the same shape type.
    ///
    /// For example, a ball subject to a non-uniform scaling cannot be represented as a ball
    /// (it’s an ellipsoid). Thus, in order to be compatible with Rapier, the shape is automatically
    /// discretized into a convex polyhedron, using `scaled_shape_subdivision` as the number of subdivisions
    /// along each spherical coordinates angle.
    pub scaled_shape_subdivision: u32,
    /// Specifies if backend sync should always accept transform changes, which may be from the writeback stage.
    pub force_update_from_transform_changes: bool,
}

impl RapierConfiguration {
    /// Configures rapier with the specified length unit.
    ///
    /// See the documentation of [`IntegrationParameters::length_unit`] for additional details
    /// on that argument.
    ///
    /// The default gravity is automatically scaled by that length unit.
    pub fn new(length_unit: Real) -> Self {
        Self {
            gravity: Vect::Y * -9.81 * length_unit,
            physics_pipeline_active: true,
            query_pipeline_active: true,
            scaled_shape_subdivision: 10,
            force_update_from_transform_changes: false,
        }
    }
}<|MERGE_RESOLUTION|>--- conflicted
+++ resolved
@@ -10,16 +10,6 @@
 #[cfg(doc)]
 use {crate::prelude::TransformInterpolation, rapier::dynamics::IntegrationParameters};
 
-<<<<<<< HEAD
-/// Difference between simulation and rendering time
-#[derive(Component, Clone, Default, Reflect)]
-pub struct SimulationToRenderTime {
-    /// Difference between simulation and rendering time
-    pub diff: f32,
-}
-
-=======
->>>>>>> ac4fb035
 /// The different ways of adjusting the timestep length each frame.
 #[derive(Copy, Clone, Debug, PartialEq, Resource)]
 pub enum TimestepMode {
