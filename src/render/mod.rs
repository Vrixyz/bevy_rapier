use crate::plugin::RapierContext;
use bevy::prelude::*;
use bevy::transform::TransformSystem;
use rapier::math::{Point, Real};
use rapier::pipeline::{DebugRenderBackend, DebugRenderObject, DebugRenderPipeline};
pub use rapier::pipeline::{DebugRenderMode, DebugRenderStyle};
use std::fmt::Debug;

#[cfg(doc)]
use crate::prelude::Collider;

/// The color of a collider when using the debug-renderer.
///
/// Insert this component alongside the [`Collider`] component to
/// force to a specific value the color used to render the
/// collider.
#[derive(Copy, Clone, Component, PartialEq, Debug, Reflect)]
pub struct ColliderDebugColor(pub Hsla);

/// Overrides the global [`DebugRenderContext`] for a single collider.
#[derive(Copy, Clone, Reflect, Component, Eq, PartialEq, Default, Debug)]
pub enum ColliderDebug {
    /// Always render the debug gizmos for this collider, regardless of global config.
    #[default]
    AlwaysRender,
    /// Never render the debug gizmos for this collider, regardless of global config.
    NeverRender,
}

/// Plugin rensponsible for rendering (using lines) what Rapier "sees" when performing
/// its physics simulation. This is typically useful to check proper
/// alignment between colliders and your own visual assets.
pub struct RapierDebugRenderPlugin {
    /// Whether to show debug gizmos for all colliders.
    ///
    /// Can be overridden for individual colliders by adding a [`ColliderDebug`] component.
    pub default_collider_debug: ColliderDebug,
    /// Is the debug-rendering enabled?
    pub enabled: bool,
    /// Control some aspects of the render coloring.
    pub style: DebugRenderStyle,
    /// Flags to select what part of physics scene is rendered (by default
    /// everything is rendered).
    pub mode: DebugRenderMode,
}

#[allow(clippy::derivable_impls)] // The 3D impl can be derived, but not the 2D impl.
impl Default for RapierDebugRenderPlugin {
    #[cfg(feature = "dim2")]
    fn default() -> Self {
        Self {
            enabled: true,
            default_collider_debug: ColliderDebug::AlwaysRender,
            style: DebugRenderStyle {
                rigid_body_axes_length: 20.0,
                ..Default::default()
            },
            mode: DebugRenderMode::default(),
        }
    }
    #[cfg(feature = "dim3")]
    fn default() -> Self {
        Self {
            enabled: true,
            default_collider_debug: ColliderDebug::AlwaysRender,
            style: DebugRenderStyle::default(),
            mode: DebugRenderMode::default(),
        }
    }
}

impl RapierDebugRenderPlugin {
    /// Initialize the render plugin such that it is initially disabled.
    pub fn disabled(mut self) -> Self {
        self.enabled = false;
        self
    }
}

/// Context to control some aspect of the debug-renderer after initialization.
#[derive(Resource, Reflect)]
#[reflect(Resource)]
pub struct DebugRenderContext {
    /// Is the debug-rendering currently enabled?
    pub enabled: bool,
    /// Whether to show debug gizmos for all colliders.
    ///
    /// Can be overriden for individual colliders by adding a [`ColliderDebug`] component.
    pub default_collider_debug: ColliderDebug,
    /// Pipeline responsible for rendering. Access `pipeline.mode` and `pipeline.style`
    /// to modify the set of rendered elements, and modify the default coloring rules.
    #[reflect(ignore)]
    pub pipeline: DebugRenderPipeline,
}

impl Default for DebugRenderContext {
    fn default() -> Self {
        Self {
            enabled: true,
            default_collider_debug: ColliderDebug::AlwaysRender,
            pipeline: DebugRenderPipeline::default(),
        }
    }
}

impl Plugin for RapierDebugRenderPlugin {
    fn build(&self, app: &mut App) {
        app.register_type::<DebugRenderContext>();
        app.register_type::<ColliderDebug>();

        app.insert_resource(DebugRenderContext {
            enabled: self.enabled,
            default_collider_debug: self.default_collider_debug,
            pipeline: DebugRenderPipeline::new(self.style, self.mode),
        })
        .add_systems(
            PostUpdate,
            debug_render_scene.after(TransformSystem::TransformPropagate),
        );
    }
}

<<<<<<< HEAD
struct BevyLinesRenderBackend<'world, 'state, 'world2, 'state2, 'a, 'b, 'c, 'p> {
    custom_colors: &'c Query<'world, 'state, &'a ColliderDebugColor>,
=======
struct BevyLinesRenderBackend<'world, 'state, 'a, 'b> {
    custom_colors: Query<'world, 'state, &'a ColliderDebugColor>,
    default_collider_debug: ColliderDebug,
    override_visibility: Query<'world, 'state, &'a ColliderDebug>,
>>>>>>> c2bed72e
    context: &'b RapierContext,
    gizmos: &'p mut Gizmos<'world2, 'state2>,
}

impl<'world, 'state, 'world2, 'state2, 'a, 'b, 'c, 'p>
    BevyLinesRenderBackend<'world, 'state, 'world2, 'state2, 'a, 'b, 'c, 'p>
{
    fn object_color(&self, object: DebugRenderObject, default: [f32; 4]) -> [f32; 4] {
        let color = match object {
            DebugRenderObject::Collider(h, ..) => self.context.colliders.get(h).and_then(|co| {
                self.custom_colors
                    .get(Entity::from_bits(co.user_data as u64))
                    .map(|co| co.0)
                    .ok()
            }),
            _ => None,
        };

        color.map(|co: Hsla| co.to_f32_array()).unwrap_or(default)
    }

    fn drawing_enabled(&self, object: DebugRenderObject) -> bool {
        match object {
            DebugRenderObject::Collider(h, ..) => {
                let Some(collider) = self.context.colliders.get(h) else {
                    return false;
                };
                let entity = Entity::from_bits(collider.user_data as u64);

                let collider_debug =
                    if let Ok(collider_override) = self.override_visibility.get(entity) {
                        *collider_override
                    } else {
                        self.default_collider_debug
                    };
                collider_debug == ColliderDebug::AlwaysRender
            }
            _ => true,
        }
    }
}

impl<'world, 'state, 'world2, 'state2, 'a, 'b, 'c, 'p> DebugRenderBackend
    for BevyLinesRenderBackend<'world, 'state, 'world2, 'state2, 'a, 'b, 'c, 'p>
{
    #[cfg(feature = "dim2")]
    fn draw_line(
        &mut self,
        object: DebugRenderObject,
        a: Point<Real>,
        b: Point<Real>,
        color: [f32; 4],
    ) {
        if !self.drawing_enabled(object) {
            return;
        }

        let color = self.object_color(object, color);
        self.gizmos.line(
            [a.x, a.y, 0.0].into(),
            [b.x, b.y, 0.0].into(),
            Color::hsla(color[0], color[1], color[2], color[3]),
        )
    }

    #[cfg(feature = "dim3")]
    fn draw_line(
        &mut self,
        object: DebugRenderObject,
        a: Point<Real>,
        b: Point<Real>,
        color: [f32; 4],
    ) {
        if !self.drawing_enabled(object) {
            return;
        }

        let color = self.object_color(object, color);
        self.gizmos.line(
            [a.x, a.y, a.z].into(),
            [b.x, b.y, b.z].into(),
            Color::hsla(color[0], color[1], color[2], color[3]),
        )
    }
}

<<<<<<< HEAD
fn debug_render_scene(
    rapier_context: Query<&RapierContext>,
    mut render_context: ResMut<DebugRenderContext>,
    mut gizmos: Gizmos,
    custom_colors: Query<&ColliderDebugColor>,
=======
fn debug_render_scene<'a>(
    rapier_context: Res<RapierContext>,
    mut render_context: ResMut<DebugRenderContext>,
    gizmos: Gizmos,
    custom_colors: Query<&'a ColliderDebugColor>,
    override_visibility: Query<&'a ColliderDebug>,
>>>>>>> c2bed72e
) {
    if !render_context.enabled {
        return;
    }
    for rapier_context in rapier_context.iter() {
        let mut backend = BevyLinesRenderBackend {
            custom_colors: &custom_colors,
            context: rapier_context,
            gizmos: &mut gizmos,
        };

<<<<<<< HEAD
        let unscaled_style = render_context.pipeline.style;
        render_context.pipeline.render(
            &mut backend,
            &rapier_context.bodies,
            &rapier_context.colliders,
            &rapier_context.impulse_joints,
            &rapier_context.multibody_joints,
            &rapier_context.narrow_phase,
        );
        render_context.pipeline.style = unscaled_style;
    }
=======
    let mut backend = BevyLinesRenderBackend {
        custom_colors,
        default_collider_debug: render_context.default_collider_debug,
        override_visibility,
        context: &rapier_context,
        gizmos,
    };

    let unscaled_style = render_context.pipeline.style;
    render_context.pipeline.render(
        &mut backend,
        &rapier_context.bodies,
        &rapier_context.colliders,
        &rapier_context.impulse_joints,
        &rapier_context.multibody_joints,
        &rapier_context.narrow_phase,
    );
    render_context.pipeline.style = unscaled_style;
>>>>>>> c2bed72e
}<|MERGE_RESOLUTION|>--- conflicted
+++ resolved
@@ -120,21 +120,16 @@
     }
 }
 
-<<<<<<< HEAD
-struct BevyLinesRenderBackend<'world, 'state, 'world2, 'state2, 'a, 'b, 'c, 'p> {
+struct BevyLinesRenderBackend<'world, 'state, 'world2, 'state2, 'a, 'b, 'c, 'v, 'p> {
     custom_colors: &'c Query<'world, 'state, &'a ColliderDebugColor>,
-=======
-struct BevyLinesRenderBackend<'world, 'state, 'a, 'b> {
-    custom_colors: Query<'world, 'state, &'a ColliderDebugColor>,
     default_collider_debug: ColliderDebug,
-    override_visibility: Query<'world, 'state, &'a ColliderDebug>,
->>>>>>> c2bed72e
+    override_visibility: &'v Query<'world, 'state, &'a ColliderDebug>,
     context: &'b RapierContext,
     gizmos: &'p mut Gizmos<'world2, 'state2>,
 }
 
-impl<'world, 'state, 'world2, 'state2, 'a, 'b, 'c, 'p>
-    BevyLinesRenderBackend<'world, 'state, 'world2, 'state2, 'a, 'b, 'c, 'p>
+impl<'world, 'state, 'world2, 'state2, 'a, 'b, 'c, 'v, 'p>
+    BevyLinesRenderBackend<'world, 'state, 'world2, 'state2, 'a, 'b, 'c, 'v, 'p>
 {
     fn object_color(&self, object: DebugRenderObject, default: [f32; 4]) -> [f32; 4] {
         let color = match object {
@@ -171,8 +166,8 @@
     }
 }
 
-impl<'world, 'state, 'world2, 'state2, 'a, 'b, 'c, 'p> DebugRenderBackend
-    for BevyLinesRenderBackend<'world, 'state, 'world2, 'state2, 'a, 'b, 'c, 'p>
+impl<'world, 'state, 'world2, 'state2, 'a, 'b, 'c, 'v, 'p> DebugRenderBackend
+    for BevyLinesRenderBackend<'world, 'state, 'world2, 'state2, 'a, 'b, 'c, 'v, 'p>
 {
     #[cfg(feature = "dim2")]
     fn draw_line(
@@ -215,20 +210,12 @@
     }
 }
 
-<<<<<<< HEAD
-fn debug_render_scene(
+fn debug_render_scene<'a>(
     rapier_context: Query<&RapierContext>,
     mut render_context: ResMut<DebugRenderContext>,
     mut gizmos: Gizmos,
-    custom_colors: Query<&ColliderDebugColor>,
-=======
-fn debug_render_scene<'a>(
-    rapier_context: Res<RapierContext>,
-    mut render_context: ResMut<DebugRenderContext>,
-    gizmos: Gizmos,
     custom_colors: Query<&'a ColliderDebugColor>,
     override_visibility: Query<&'a ColliderDebug>,
->>>>>>> c2bed72e
 ) {
     if !render_context.enabled {
         return;
@@ -236,11 +223,12 @@
     for rapier_context in rapier_context.iter() {
         let mut backend = BevyLinesRenderBackend {
             custom_colors: &custom_colors,
-            context: rapier_context,
+            default_collider_debug: render_context.default_collider_debug,
+            override_visibility: &override_visibility,
+            context: &rapier_context,
             gizmos: &mut gizmos,
         };
 
-<<<<<<< HEAD
         let unscaled_style = render_context.pipeline.style;
         render_context.pipeline.render(
             &mut backend,
@@ -252,24 +240,4 @@
         );
         render_context.pipeline.style = unscaled_style;
     }
-=======
-    let mut backend = BevyLinesRenderBackend {
-        custom_colors,
-        default_collider_debug: render_context.default_collider_debug,
-        override_visibility,
-        context: &rapier_context,
-        gizmos,
-    };
-
-    let unscaled_style = render_context.pipeline.style;
-    render_context.pipeline.render(
-        &mut backend,
-        &rapier_context.bodies,
-        &rapier_context.colliders,
-        &rapier_context.impulse_joints,
-        &rapier_context.multibody_joints,
-        &rapier_context.narrow_phase,
-    );
-    render_context.pipeline.style = unscaled_style;
->>>>>>> c2bed72e
 }