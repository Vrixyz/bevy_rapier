[package]
name = "bevy_rapier_benches3d"
version = "0.1.0"
description = "Custom benchmarks for bevy_rapier."
readme = "./README.md"
license = "Apache-2.0"
edition = "2021"

# See more keys and their definitions at https://doc.rust-lang.org/cargo/reference/manifest.html

[features]
visual = [
    "bevy/x11",
    "bevy/tonemapping_luts",
    "bevy/bevy_core_pipeline",
    "bevy/bevy_pbr",
    "bevy/bevy_gizmos",
    "rapier3d/debug-render",
    #"bevy/bevy_asset",
    "bevy_rapier3d/debug-render-3d",
]

[dependencies]
<<<<<<< HEAD
bevy = { version = "0.14", default-features = false }
rapier3d = { features = ["profiler"], version = "0.22" }
bevy_rapier3d = { version = "0.27", path = "../bevy_rapier3d", default-features = false, features = [
    "dim3",
    "headless",
] }
=======
rapier3d = { features = ["profiler"], version = "0.25" }
bevy_rapier3d = { version = "0.30", path = "../bevy_rapier3d" }
bevy = { version = "0.16.0", default-features = false }

[dev-dependencies]
divan = "0.1"

[[bench]]
name = "cubes"
harness = false

[[bench]]
name = "many_pyramids3"
harness = false
>>>>>>> 7ea28f3b
<|MERGE_RESOLUTION|>--- conflicted
+++ resolved
@@ -16,21 +16,15 @@
     "bevy/bevy_pbr",
     "bevy/bevy_gizmos",
     "rapier3d/debug-render",
-    #"bevy/bevy_asset",
     "bevy_rapier3d/debug-render-3d",
 ]
 
 [dependencies]
-<<<<<<< HEAD
-bevy = { version = "0.14", default-features = false }
-rapier3d = { features = ["profiler"], version = "0.22" }
-bevy_rapier3d = { version = "0.27", path = "../bevy_rapier3d", default-features = false, features = [
+rapier3d = { features = ["profiler"], version = "0.25" }
+bevy_rapier3d = { version = "0.30", path = "../bevy_rapier3d", default-features = false, features = [
     "dim3",
     "headless",
 ] }
-=======
-rapier3d = { features = ["profiler"], version = "0.25" }
-bevy_rapier3d = { version = "0.30", path = "../bevy_rapier3d" }
 bevy = { version = "0.16.0", default-features = false }
 
 [dev-dependencies]
@@ -42,5 +36,4 @@
 
 [[bench]]
 name = "many_pyramids3"
-harness = false
->>>>>>> 7ea28f3b
+harness = false