--- conflicted
+++ resolved
@@ -10,10 +10,6 @@
 
 [dependencies]
 rapier3d = { features = ["profiler"], version = "0.22" }
-<<<<<<< HEAD
-bevy_rapier3d = { version = "0.27", path = "../bevy_rapier3d" }
-bevy = { version = "0.15.0-rc.2", default-features = false }
-=======
 bevy_rapier3d = { version = "0.28", path = "../bevy_rapier3d" }
 bevy = { version = "0.15", default-features = false }
 
@@ -26,5 +22,4 @@
 
 [[bench]]
 name = "many_pyramids3"
-harness = false
->>>>>>> ac4fb035
+harness = false