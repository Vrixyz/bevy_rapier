--- conflicted
+++ resolved
@@ -1,6 +1,5 @@
 # Changelog
 
-<<<<<<< HEAD
 ## Unreleased
 ### Added
 - `AsyncSceneCollider` component to generate collision for scene meshes similar to `AsyncCollider`.
@@ -8,7 +7,8 @@
 ### Modified
 - `Collider::bevy_mesh`, `Collider::bevy_mesh_convex_decomposition` and `Collider::bevy_mesh_convex_decomposition_with_params` was replaced with single `Collider::from_bevy_mesh` function which accepts `ComputedColliderShape`.
 - `AsyncCollider` now a struct which contains a mesh handle and `ComputedColliderShape`.
-=======
+
+
 ## 0.13.2 (5 May 2022)
 ### Modified
 - The `TimestepMode` and `SimulationToRenderTime` structures are now public.
@@ -17,7 +17,6 @@
 - Fixed colors rendered by the debug-renderer.
 - Fix issue where the debug-renderer would sometimes render lines behind the user’s meshes/sprites.
 
->>>>>>> 4c26bca8
 
 ## 0.13.1 (1 May 2022)
 ### Added
