#![allow(dead_code)]

mod boxes3;
mod debug_toggle3;
mod despawn3;
mod events3;
mod joints3;
mod joints_despawn3;
mod locked_rotations3;
mod multiple_colliders3;
mod ray_casting3;
mod static_trimesh3;

use bevy::prelude::*;
use bevy_egui::{egui, EguiContexts, EguiPlugin};
use bevy_inspector_egui::quick::WorldInspectorPlugin;
use bevy_rapier3d::prelude::*;

#[derive(Debug, Reflect, Clone, Copy, Eq, PartialEq, Default, Hash, States)]
pub enum Examples {
    #[default]
    None,
    Boxes3,
    DebugToggle3,
    Despawn3,
    Events3,
    Joints3,
    JointsDespawn3,
    LockedRotations3,
    MultipleColliders3,
    Raycasting3,
    StaticTrimesh3,
}

#[derive(Resource, Default, Reflect)]
struct ExamplesRes {
    entities_before: Vec<Entity>,
}

#[derive(Resource, Debug, Default, Reflect)]
struct ExampleSelected(pub usize);

#[derive(Debug, Reflect)]
struct ExampleDefinition {
    pub state: Examples,
    pub name: &'static str,
}

impl From<(Examples, &'static str)> for ExampleDefinition {
    fn from((state, name): (Examples, &'static str)) -> Self {
        Self { state, name }
    }
}

#[derive(Resource, Debug, Reflect)]
struct ExampleSet(pub Vec<ExampleDefinition>);

fn main() {
    let mut app = App::new();
    app.init_resource::<ExamplesRes>()
        .add_plugins((
            DefaultPlugins,
            EguiPlugin,
            RapierPhysicsPlugin::<NoUserData>::default(),
            RapierDebugRenderPlugin::default(),
            WorldInspectorPlugin::new(),
        ))
        .register_type::<Examples>()
        .register_type::<ExamplesRes>()
        .register_type::<ExampleSelected>()
        .init_state::<Examples>()
        .insert_resource(ExampleSet(vec![
            (Examples::Boxes3, "Boxes3").into(),
            (Examples::Despawn3, "Despawn3").into(),
            (Examples::Events3, "Events3").into(),
            (Examples::Joints3, "Joints3").into(),
            (Examples::JointsDespawn3, "JointsDespawn3").into(),
            (Examples::LockedRotations3, "LockedRotations3").into(),
            (Examples::MultipleColliders3, "MultipleColliders3").into(),
            (Examples::Raycasting3, "Raycasting3").into(),
            (Examples::StaticTrimesh3, "StaticTrimesh3").into(),
        ]))
        .init_resource::<ExampleSelected>()
        //
        //boxes2
        .add_systems(
            OnEnter(Examples::Boxes3),
            (boxes3::setup_graphics, boxes3::setup_physics),
        )
        .add_systems(OnExit(Examples::Boxes3), cleanup)
        //
        // Debug toggle
        .add_systems(
            Startup,
            (debug_toggle3::setup_graphics, debug_toggle3::setup_physics),
        )
        .add_systems(Update, debug_toggle3::toggle_debug)
        .add_systems(
            Update,
            (|mut debug_render_context: ResMut<DebugRenderContext>| {
                debug_render_context.enabled = !debug_render_context.enabled;
            })
            .run_if(debug_toggle3::input_just_pressed(KeyCode::KeyV)),
        )
        //
        // despawn
        .init_resource::<despawn3::DespawnResource>()
        .add_systems(
            OnEnter(Examples::Despawn3),
            (despawn3::setup_graphics, despawn3::setup_physics),
        )
        .add_systems(
            Update,
            despawn3::despawn.run_if(in_state(Examples::Despawn3)),
        )
        .add_systems(OnExit(Examples::Despawn3), cleanup)
        //
        // events
        .add_systems(
            OnEnter(Examples::Events3),
            (events3::setup_graphics, events3::setup_physics),
        )
        .add_systems(
            Update,
            events3::display_events.run_if(in_state(Examples::Events3)),
        )
        .add_systems(OnExit(Examples::Events3), cleanup)
        //
        // joints
        .add_systems(
            OnEnter(Examples::Joints3),
            (joints3::setup_graphics, joints3::setup_physics),
        )
        .add_systems(OnExit(Examples::Joints3), cleanup)
        //
        // joints despawn
        .init_resource::<joints_despawn3::DespawnResource>()
        .add_systems(
            OnEnter(Examples::JointsDespawn3),
            (
                joints_despawn3::setup_graphics,
                joints_despawn3::setup_physics,
            ),
        )
        .add_systems(
            Update,
            joints_despawn3::despawn.run_if(in_state(Examples::JointsDespawn3)),
        )
        .add_systems(OnExit(Examples::JointsDespawn3), cleanup)
        //
        // locked rotations
        .add_systems(
            OnEnter(Examples::LockedRotations3),
            (
                locked_rotations3::setup_graphics,
                locked_rotations3::setup_physics,
            ),
        )
        .add_systems(OnExit(Examples::LockedRotations3), cleanup)
        //
        // multiple colliders
        .add_systems(
            OnEnter(Examples::MultipleColliders3),
            (
                multiple_colliders3::setup_graphics,
                multiple_colliders3::setup_physics,
            ),
        )
        .add_systems(OnExit(Examples::MultipleColliders3), cleanup)
        //
        // raycasting
        .add_systems(
            OnEnter(Examples::Raycasting3),
            (ray_casting3::setup_graphics, ray_casting3::setup_physics),
        )
        .add_systems(
            Update,
            ray_casting3::cast_ray.run_if(in_state(Examples::Raycasting3)),
        )
        .add_systems(OnExit(Examples::Raycasting3), cleanup)
        //
        // static trimesh
        .init_resource::<static_trimesh3::BallState>()
        .add_systems(
            OnEnter(Examples::StaticTrimesh3),
            (
                static_trimesh3::setup_graphics,
                static_trimesh3::setup_physics,
            ),
        )
        .add_systems(
            Update,
            static_trimesh3::ball_spawner.run_if(in_state(Examples::StaticTrimesh3)),
        )
        .add_systems(OnExit(Examples::StaticTrimesh3), cleanup)
        //
        //testbed
        .add_systems(
            OnEnter(Examples::None),
            |mut next_state: ResMut<NextState<Examples>>| {
                next_state.set(Examples::Boxes3);
            },
        )
        .add_systems(OnExit(Examples::None), init)
        .add_systems(
            Update,
            (
                ui_example_system,
                change_example.run_if(resource_changed::<ExampleSelected>),
            )
                .chain(),
        );

    app.run();
}

fn init(world: &mut World) {
    //save all entities that are in the world before setting up any example
    // to be able to always return to this state when switching from one example to the other
    world.resource_mut::<ExamplesRes>().entities_before =
        world.iter_entities().map(|e| e.id()).collect::<Vec<_>>();
}

fn cleanup(world: &mut World) {
    let keep_alive = world.resource::<ExamplesRes>().entities_before.clone();

    let remove = world
        .iter_entities()
        .filter_map(|e| (!keep_alive.contains(&e.id())).then_some(e.id()))
        .collect::<Vec<_>>();

    for r in remove {
        world.despawn(r);
    }
}

fn change_example(
    example_selected: Res<ExampleSelected>,
    examples_available: Res<ExampleSet>,
    mut next_state: ResMut<NextState<Examples>>,
) {
<<<<<<< HEAD
    if mouse_input.just_pressed(MouseButton::Left) {
        let next = match *state.get() {
            Examples::None => Examples::Boxes3,
            Examples::Boxes3 => Examples::DebugToggle3,
            Examples::DebugToggle3 => Examples::Despawn3,
            Examples::Despawn3 => Examples::Events3,
            Examples::Events3 => Examples::Joints3,
            Examples::Joints3 => Examples::JointsDespawn3,
            Examples::JointsDespawn3 => Examples::LockedRotations3,
            Examples::LockedRotations3 => Examples::MultipleColliders3,
            Examples::MultipleColliders3 => Examples::Raycasting3,
            Examples::Raycasting3 => Examples::StaticTrimesh3,
            Examples::StaticTrimesh3 => Examples::Boxes3,
        };
        next_state.set(next);
    }
=======
    next_state.set(examples_available.0[example_selected.0].state);
}

fn ui_example_system(
    mut contexts: EguiContexts,
    mut current_example: ResMut<ExampleSelected>,
    examples_available: Res<ExampleSet>,
) {
    egui::Window::new("Testbed").show(contexts.ctx_mut(), |ui| {
        let mut changed = false;
        egui::ComboBox::from_label("example")
            .width(150.0)
            .selected_text(examples_available.0[current_example.0].name)
            .show_ui(ui, |ui| {
                for (id, value) in examples_available.0.iter().enumerate() {
                    changed = ui
                        .selectable_value(&mut current_example.0, id, value.name)
                        .changed()
                        || changed;
                }
            });
        if ui.button("Next").clicked() {
            current_example.0 = (current_example.0 + 1) % examples_available.0.len();
        }
    });
>>>>>>> c539f291
}<|MERGE_RESOLUTION|>--- conflicted
+++ resolved
@@ -71,6 +71,7 @@
         .init_state::<Examples>()
         .insert_resource(ExampleSet(vec![
             (Examples::Boxes3, "Boxes3").into(),
+            (Examples::DebugToggle3, "DebugToggle3").into(),
             (Examples::Despawn3, "Despawn3").into(),
             (Examples::Events3, "Events3").into(),
             (Examples::Joints3, "Joints3").into(),
@@ -91,16 +92,19 @@
         //
         // Debug toggle
         .add_systems(
-            Startup,
+            OnEnter(Examples::DebugToggle3),
             (debug_toggle3::setup_graphics, debug_toggle3::setup_physics),
         )
-        .add_systems(Update, debug_toggle3::toggle_debug)
-        .add_systems(
-            Update,
-            (|mut debug_render_context: ResMut<DebugRenderContext>| {
-                debug_render_context.enabled = !debug_render_context.enabled;
-            })
-            .run_if(debug_toggle3::input_just_pressed(KeyCode::KeyV)),
+        .add_systems(
+            Update,
+            (
+                debug_toggle3::toggle_debug,
+                (|mut debug_render_context: ResMut<DebugRenderContext>| {
+                    debug_render_context.enabled = !debug_render_context.enabled;
+                })
+                .run_if(debug_toggle3::input_just_pressed(KeyCode::KeyV)),
+            )
+                .run_if(in_state(Examples::DebugToggle3)),
         )
         //
         // despawn
@@ -239,24 +243,6 @@
     examples_available: Res<ExampleSet>,
     mut next_state: ResMut<NextState<Examples>>,
 ) {
-<<<<<<< HEAD
-    if mouse_input.just_pressed(MouseButton::Left) {
-        let next = match *state.get() {
-            Examples::None => Examples::Boxes3,
-            Examples::Boxes3 => Examples::DebugToggle3,
-            Examples::DebugToggle3 => Examples::Despawn3,
-            Examples::Despawn3 => Examples::Events3,
-            Examples::Events3 => Examples::Joints3,
-            Examples::Joints3 => Examples::JointsDespawn3,
-            Examples::JointsDespawn3 => Examples::LockedRotations3,
-            Examples::LockedRotations3 => Examples::MultipleColliders3,
-            Examples::MultipleColliders3 => Examples::Raycasting3,
-            Examples::Raycasting3 => Examples::StaticTrimesh3,
-            Examples::StaticTrimesh3 => Examples::Boxes3,
-        };
-        next_state.set(next);
-    }
-=======
     next_state.set(examples_available.0[example_selected.0].state);
 }
 
@@ -282,5 +268,4 @@
             current_example.0 = (current_example.0 + 1) % examples_available.0.len();
         }
     });
->>>>>>> c539f291
 }