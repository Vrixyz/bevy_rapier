[package]
name = "bevy_rapier3d"
version = "0.28.0"
authors = ["Sébastien Crozet <developer@crozet.re>"]
description = "3-dimensional physics engine in Rust, official Bevy plugin."
documentation = "http://docs.rs/bevy_rapier3d"
homepage = "http://rapier.rs"
repository = "https://github.com/dimforge/bevy_rapier"
readme = "../README.md"
keywords = ["physics", "dynamics", "rigid", "real-time", "joints"]
license = "Apache-2.0"
edition = "2021"


# See more keys and their definitions at https://doc.rust-lang.org/cargo/reference/manifest.html
[lib]
path = "../src/lib.rs"
required-features = ["dim3"]

[lints]
rust.unexpected_cfgs = { level = "warn", check-cfg = [
    'cfg(feature, values("dim2"))',
] }
clippy = { needless_lifetimes = "allow" }

[features]
default = ["dim3", "async-collider", "debug-render-3d", "picking-backend"]
dim3 = []
debug-render = ["debug-render-3d"]
debug-render-2d = [
    "bevy/bevy_core_pipeline",
    "bevy/bevy_sprite",
    "bevy/bevy_gizmos",
    "rapier3d/debug-render",
    "bevy/bevy_asset",
]
debug-render-3d = [
    "bevy/bevy_core_pipeline",
    "bevy/bevy_pbr",
    "bevy/bevy_gizmos",
    "rapier3d/debug-render",
    "bevy/bevy_asset",
]
rapier-debug-render = ["rapier3d/debug-render"]

parallel = ["rapier3d/parallel"]
simd-stable = ["rapier3d/simd-stable"]
simd-nightly = ["rapier3d/simd-nightly"]
serde-serialize = ["rapier3d/serde-serialize", "bevy/serialize", "serde"]
enhanced-determinism = ["rapier3d/enhanced-determinism"]
headless = []
picking-backend = ["bevy/bevy_picking"]
async-collider = [
    "bevy/bevy_asset",
    "bevy/bevy_scene",
    "bevy/bevy_render",
    "bevy/bevy_image",
]

[dependencies]
bevy = { version = "0.15", default-features = false }
nalgebra = { version = "0.33", features = ["convert-glam029"] }
rapier3d = "0.23"
bitflags = "2.4"
log = "0.4"
serde = { version = "1", features = ["derive"], optional = true }

[dev-dependencies]
bevy = { version = "0.15", default-features = false, features = [
    "bevy_window",
    "x11",
    "tonemapping_luts",
    "bevy_state",
    "bevy_debug_stepping",
    "bevy_text",
    "bevy_ui",
    "default_font",
] }
approx = "0.5.1"
glam = { version = "0.29", features = ["approx"] }
bevy-inspector-egui = "0.28"
bevy_egui = "0.31"

[package.metadata.docs.rs]
# Enable all the features when building the docs on docs.rs
<<<<<<< HEAD
features = ["debug-render-3d", "serde-serialize", "async-collider"]
=======

[[example]]
name = "picking3"
required-features = ["picking-backend"]

[[example]]
name = "testbed3"
required-features = ["picking-backend"]
>>>>>>> f9dc286d
<|MERGE_RESOLUTION|>--- conflicted
+++ resolved
@@ -83,9 +83,7 @@
 
 [package.metadata.docs.rs]
 # Enable all the features when building the docs on docs.rs
-<<<<<<< HEAD
 features = ["debug-render-3d", "serde-serialize", "async-collider"]
-=======
 
 [[example]]
 name = "picking3"
@@ -93,5 +91,4 @@
 
 [[example]]
 name = "testbed3"
-required-features = ["picking-backend"]
->>>>>>> f9dc286d
+required-features = ["picking-backend"]