[package]
name = "bevy_rapier3d"
version = "0.27.0"
authors = ["Sébastien Crozet <developer@crozet.re>"]
description = "3-dimensional physics engine in Rust, official Bevy plugin."
documentation = "http://docs.rs/bevy_rapier3d"
homepage = "http://rapier.rs"
repository = "https://github.com/dimforge/bevy_rapier"
readme = "../README.md"
keywords = ["physics", "dynamics", "rigid", "real-time", "joints"]
license = "Apache-2.0"
edition = "2021"


# See more keys and their definitions at https://doc.rust-lang.org/cargo/reference/manifest.html
[lib]
path = "../src/lib.rs"
required-features = ["dim3"]

[features]
default = ["dim3", "async-collider", "debug-render-3d"]
dim3 = []
debug-render = ["debug-render-3d"]
debug-render-2d = [
    "bevy/bevy_core_pipeline",
    "bevy/bevy_sprite",
    "bevy/bevy_gizmos",
    "rapier3d/debug-render",
    "bevy/bevy_asset",
]
debug-render-3d = [
    "bevy/bevy_core_pipeline",
    "bevy/bevy_pbr",
    "bevy/bevy_gizmos",
    "rapier3d/debug-render",
    "bevy/bevy_asset",
]
parallel = ["rapier3d/parallel"]
simd-stable = ["rapier3d/simd-stable"]
simd-nightly = ["rapier3d/simd-nightly"]
wasm-bindgen = ["rapier3d/wasm-bindgen"]
serde-serialize = ["rapier3d/serde-serialize", "bevy/serialize", "serde"]
enhanced-determinism = ["rapier3d/enhanced-determinism"]
headless = []
async-collider = ["bevy/bevy_asset", "bevy/bevy_scene"]

[dependencies]
bevy = { version = "0.14", default-features = false }
nalgebra = { version = "0.33", features = ["convert-glam027"] }
rapier3d = "0.21"
bitflags = "2.4"
log = "0.4"
serde = { version = "1", features = ["derive"], optional = true }

[dev-dependencies]
<<<<<<< HEAD
benches_common = { version = "0.1", path = "../benches_common" }
bevy = { version = "0.14.0-rc.3", default-features = false, features = [
=======
bevy = { version = "0.14", default-features = false, features = [
>>>>>>> f17bd5b0
    "x11",
    "tonemapping_luts",
    "bevy_state",
] }
approx = "0.5.1"
glam = { version = "0.27", features = ["approx"] }
divan = "0.1"

[package.metadata.docs.rs]
# Enable all the features when building the docs on docs.rs
features = ["debug-render-3d", "serde-serialize"]

[[bench]]
name = "cubes"
harness = false

[[bench]]
name = "many_pyramids3"
harness = false<|MERGE_RESOLUTION|>--- conflicted
+++ resolved
@@ -53,12 +53,8 @@
 serde = { version = "1", features = ["derive"], optional = true }
 
 [dev-dependencies]
-<<<<<<< HEAD
 benches_common = { version = "0.1", path = "../benches_common" }
-bevy = { version = "0.14.0-rc.3", default-features = false, features = [
-=======
 bevy = { version = "0.14", default-features = false, features = [
->>>>>>> f17bd5b0
     "x11",
     "tonemapping_luts",
     "bevy_state",
