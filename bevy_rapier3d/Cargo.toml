[package]
name = "bevy_rapier3d"
version = "0.28.0"
authors = ["Sébastien Crozet <developer@crozet.re>"]
description = "3-dimensional physics engine in Rust, official Bevy plugin."
documentation = "http://docs.rs/bevy_rapier3d"
homepage = "http://rapier.rs"
repository = "https://github.com/dimforge/bevy_rapier"
readme = "../README.md"
keywords = ["physics", "dynamics", "rigid", "real-time", "joints"]
license = "Apache-2.0"
edition = "2021"


# See more keys and their definitions at https://doc.rust-lang.org/cargo/reference/manifest.html
[lib]
path = "../src/lib.rs"
required-features = ["dim3"]

[lints]
rust.unexpected_cfgs = { level = "warn", check-cfg = [
    'cfg(feature, values("dim2"))',
] }
clippy = { needless_lifetimes = "allow" }

[features]
default = ["dim3", "async-collider", "debug-render-3d"]
dim3 = []
debug-render = ["debug-render-3d"]
debug-render-2d = [
    "bevy/bevy_core_pipeline",
    "bevy/bevy_sprite",
    "bevy/bevy_gizmos",
    "rapier3d/debug-render",
    "bevy/bevy_asset",
]
debug-render-3d = [
    "bevy/bevy_core_pipeline",
    "bevy/bevy_pbr",
    "bevy/bevy_gizmos",
    "rapier3d/debug-render",
    "bevy/bevy_asset",
]
rapier-debug-render = ["rapier3d/debug-render"]

parallel = ["rapier3d/parallel"]
simd-stable = ["rapier3d/simd-stable"]
simd-nightly = ["rapier3d/simd-nightly"]
wasm-bindgen = ["rapier3d/wasm-bindgen"]
serde-serialize = ["rapier3d/serde-serialize", "bevy/serialize", "serde"]
enhanced-determinism = ["rapier3d/enhanced-determinism"]
headless = []
<<<<<<< HEAD
async-collider = ["bevy/bevy_asset", "bevy/bevy_scene"]
background_simulation = []

[dependencies]
bevy = { version = "0.15.0-rc.2", default-features = false }
=======
async-collider = ["bevy/bevy_asset", "bevy/bevy_scene", "bevy/bevy_render"]

[dependencies]
bevy = { version = "0.15", default-features = false }
>>>>>>> ac4fb035
nalgebra = { version = "0.33", features = ["convert-glam029"] }
rapier3d = "0.22"
bitflags = "2.4"
log = "0.4"
serde = { version = "1", features = ["derive"], optional = true }
crossbeam-channel = "0.5"

[dev-dependencies]
<<<<<<< HEAD
bevy = { version = "0.15.0-rc.3", default-features = false, features = [
=======
bevy = { version = "0.15", default-features = false, features = [
    "bevy_window",
>>>>>>> ac4fb035
    "x11",
    "tonemapping_luts",
    "bevy_state",
    "bevy_debug_stepping",
] }
approx = "0.5.1"
glam = { version = "0.29", features = ["approx"] }
bevy-inspector-egui = "0.28"
<<<<<<< HEAD
bevy_egui = "0.30.0"
divan = "0.1"
bevy_rapier_benches3d = { version = "0.1", path = "../bevy_rapier_benches3d" }
=======
bevy_egui = "0.31"
>>>>>>> ac4fb035


[package.metadata.docs.rs]
# Enable all the features when building the docs on docs.rs
features = ["debug-render-3d", "serde-serialize"]<|MERGE_RESOLUTION|>--- conflicted
+++ resolved
@@ -50,18 +50,11 @@
 serde-serialize = ["rapier3d/serde-serialize", "bevy/serialize", "serde"]
 enhanced-determinism = ["rapier3d/enhanced-determinism"]
 headless = []
-<<<<<<< HEAD
-async-collider = ["bevy/bevy_asset", "bevy/bevy_scene"]
+async-collider = ["bevy/bevy_asset", "bevy/bevy_scene", "bevy/bevy_render"]
 background_simulation = []
 
 [dependencies]
-bevy = { version = "0.15.0-rc.2", default-features = false }
-=======
-async-collider = ["bevy/bevy_asset", "bevy/bevy_scene", "bevy/bevy_render"]
-
-[dependencies]
 bevy = { version = "0.15", default-features = false }
->>>>>>> ac4fb035
 nalgebra = { version = "0.33", features = ["convert-glam029"] }
 rapier3d = "0.22"
 bitflags = "2.4"
@@ -70,12 +63,8 @@
 crossbeam-channel = "0.5"
 
 [dev-dependencies]
-<<<<<<< HEAD
-bevy = { version = "0.15.0-rc.3", default-features = false, features = [
-=======
 bevy = { version = "0.15", default-features = false, features = [
     "bevy_window",
->>>>>>> ac4fb035
     "x11",
     "tonemapping_luts",
     "bevy_state",
@@ -84,14 +73,7 @@
 approx = "0.5.1"
 glam = { version = "0.29", features = ["approx"] }
 bevy-inspector-egui = "0.28"
-<<<<<<< HEAD
-bevy_egui = "0.30.0"
-divan = "0.1"
-bevy_rapier_benches3d = { version = "0.1", path = "../bevy_rapier_benches3d" }
-=======
 bevy_egui = "0.31"
->>>>>>> ac4fb035
-
 
 [package.metadata.docs.rs]
 # Enable all the features when building the docs on docs.rs
